{
 "cells": [
  {
   "cell_type": "code",
   "execution_count": null,
   "id": "af52a417-a47f-4515-8b86-b7d7f343ccf1",
   "metadata": {
    "tags": []
   },
   "outputs": [],
   "source": [
    "%load_ext autoreload\n",
    "%autoreload 3"
   ]
  },
  {
   "cell_type": "code",
   "execution_count": null,
   "id": "d0850d54-e165-4fa9-9b14-1938cbdfbc18",
   "metadata": {
    "tags": []
   },
   "outputs": [],
   "source": [
    "import logging\n",
    "import os\n",
    "import time\n",
    "\n",
    "import numpy as np\n",
    "import pandas as pd\n",
    "import sqlalchemy as sa\n",
    "\n",
    "import ferc1_eia_match\n",
    "from ferc1_eia_match import config\n",
    "from ferc1_eia_match.metrics import blocking\n",
    "from ferc1_eia_match.candidate_set_creation import DataframeEmbedder, SimilaritySearcher\n",
    "import pudl"
   ]
  },
  {
   "cell_type": "code",
   "execution_count": null,
   "id": "46704aa2-1458-4a8e-8312-b70ac5b9b293",
   "metadata": {
    "tags": []
   },
   "outputs": [],
   "source": [
    "logger = logging.getLogger(__name__)"
   ]
  },
  {
   "cell_type": "code",
   "execution_count": null,
   "id": "a6870ae3-bfa9-4eb5-b1b0-9e1a6d48dd62",
   "metadata": {
    "tags": []
   },
   "outputs": [],
   "source": [
    "pudl_engine = sa.create_engine(pudl.workspace.setup.get_defaults()['pudl_db'])"
   ]
  },
  {
   "cell_type": "markdown",
   "id": "4dfe9ddf-fb88-49df-a455-2d7fb592bc41",
   "metadata": {},
   "source": [
    "# EIA and FERC 1 Inputs\n",
    "\n",
    "Generate the FERC and EIA inputs or read in a pickled dataframe."
   ]
  },
  {
   "cell_type": "code",
   "execution_count": null,
   "id": "6983c25d-5e2e-4dae-bfce-90b77e3f6a2e",
   "metadata": {
    "tags": []
   },
   "outputs": [],
   "source": [
<<<<<<< HEAD
    "# set the report years for the experiment\n",
    "start_report_year = 2018\n",
    "end_report_year = 2020"
=======
    "# set configuration for model\n",
    "model_config = {\n",
    "    \"inputs\": {\n",
    "        \"start_year\": 2019,\n",
    "        \"end_year\": 2020,\n",
    "    },\n",
    "    \"embedding\": {\n",
    "        \"embedding_map\": {\n",
    "            \"plant_name\": {\"embedding_type\": \"tfidf_vectorize\"},\n",
    "            \"utility_name\": {\"embedding_type\": \"tfidf_vectorize\"},\n",
    "            \"fuel_type_code_pudl\": {\"embedding_type\": \"tfidf_vectorize\"},\n",
    "            \"installation_year\": {\"embedding_type\": \"min_max_scale\"},\n",
    "            \"construction_year\": {\"embedding_type\": \"min_max_scale\"},\n",
    "            \"capacity_mw\": {\"embedding_type\": \"min_max_scale\"},\n",
    "        },\n",
    "        \"matching_cols\": [\n",
    "            \"plant_name\",\n",
    "            \"utility_name\",\n",
    "            \"installation_year\",\n",
    "            \"construction_year\",\n",
    "            \"fuel_type_code_pudl\",\n",
    "            \"capacity_mw\",\n",
    "            \"report_year\"\n",
    "        ],\n",
    "        \"blocking_col\": \"report_year\"\n",
    "    },\n",
    "    \"similarity_search\": {\"distance_metric\": \"l2_distance_search\"},\n",
    "}\n",
    "model_config = config.Model(**model_config)"
>>>>>>> 307ddaa8
   ]
  },
  {
   "cell_type": "code",
   "execution_count": null,
   "id": "95622dd5-4c5a-4eff-abd2-2ddf2292da3a",
   "metadata": {
    "tags": []
   },
   "outputs": [],
   "source": [
    "inputs = ferc1_eia_match.inputs.InputManager(\n",
    "    pudl_engine=pudl_engine,\n",
    "    start_report_year=model_config.inputs.start_year,\n",
    "    end_report_year=model_config.inputs.end_year)"
   ]
  },
  {
   "cell_type": "code",
   "execution_count": null,
   "id": "c9a15906-2bb8-499b-bd4e-4dadaf75ad5d",
   "metadata": {
    "tags": []
   },
   "outputs": [],
   "source": [
    "ferc_df = inputs.get_ferc_input()"
   ]
  },
  {
   "cell_type": "code",
   "execution_count": null,
   "id": "4f890fac-e31a-4901-a6c0-62cd6aec5b1d",
   "metadata": {
    "tags": []
   },
   "outputs": [],
   "source": [
    "eia_df = inputs.get_eia_input()"
   ]
  },
  {
   "cell_type": "markdown",
   "id": "981cc4ae-e62b-4432-be3b-d322fb821cf6",
   "metadata": {},
   "source": [
    "Alternatively, read in pickled dataframes"
   ]
  },
  {
   "cell_type": "code",
   "execution_count": null,
   "id": "2688c515-af2b-4528-b3c8-96c6e878353e",
   "metadata": {
    "tags": []
   },
   "outputs": [],
   "source": [
    "ferc_df = pd.read_pickle(\"../ferc1_18_20.pkl\")\n",
    "eia_df = pd.read_pickle(\"../plant_parts_eia.pkl\")"
   ]
  },
  {
   "cell_type": "markdown",
   "id": "0eb0cc91-e0a8-4a42-bd79-44a9586cc54d",
   "metadata": {},
   "source": [
    "TODO: more feature engineering - use something besides fuel_type_code_pudl?"
   ]
  },
  {
   "cell_type": "code",
   "execution_count": null,
   "id": "509e3011-60e1-42af-b892-574ec4603512",
   "metadata": {
    "tags": []
   },
   "outputs": [],
   "source": [
    "ferc_left = ferc_df[model_config.embedding.matching_cols].reset_index()\n",
    "eia_right = eia_df[model_config.embedding.matching_cols].reset_index()"
   ]
  },
  {
   "cell_type": "markdown",
   "id": "1d3d665e-b939-4aee-a4c6-0babf62eb658",
   "metadata": {},
   "source": [
    "# Blocking Experiments\n",
    "\n",
    "Goal: Place all the correctly matching record pairs into the candidate set of matches, while making the size of the candidate set as small as possible. This allows for a more efficient subsequent linkage phase."
   ]
  },
  {
   "cell_type": "markdown",
   "id": "5252800c-e6b7-450c-b6ae-ab2c5ca8beb9",
   "metadata": {},
   "source": [
    "## Conduct Experiment\n",
    "Example:\n",
    "- Column vectorization: TF-IDF\n",
    "- Tuple aggregation: equal weight concatenation\n",
    "- Similarity search: L2 distance"
   ]
  },
  {
   "cell_type": "code",
   "execution_count": null,
   "id": "5f2f5787-a6cb-4d04-b044-96c109faec24",
   "metadata": {
    "tags": []
   },
   "outputs": [],
   "source": [
    "embedder = DataframeEmbedder(left_df=ferc_left,\n",
    "                             right_df=eia_right,\n",
    "                             embedding_map=model_config.embedding.embedding_map)"
   ]
  },
  {
   "cell_type": "code",
   "execution_count": null,
   "id": "ddf074e2-87f6-466b-8692-82d073e76582",
   "metadata": {
    "tags": []
   },
   "outputs": [],
   "source": [
    "embedder.embed_dataframes(blocking_col=model_config.embedding.blocking_col)"
   ]
  },
  {
   "cell_type": "code",
   "execution_count": null,
   "id": "6fad88ed-9698-445c-8d0c-973eb2cef5b4",
   "metadata": {
    "tags": []
   },
   "outputs": [],
   "source": [
    "embedder.left_embedding_matrix.shape, embedder.right_embedding_matrix.shape"
   ]
  },
  {
   "cell_type": "code",
   "execution_count": null,
   "id": "7e85859d-ea4f-49d5-ae56-134e90e34fac",
   "metadata": {
    "tags": []
   },
   "outputs": [],
   "source": [
    "# there should be a key for each unique value in blocking_col\n",
    "len(embedder.left_blocks_dict), len(embedder.right_blocks_dict)"
   ]
  },
  {
   "cell_type": "code",
   "execution_count": null,
   "id": "8aa6f63c-c0e3-4822-b326-94b49df3b940",
   "metadata": {
    "tags": []
   },
   "outputs": [],
   "source": [
    "searcher = SimilaritySearcher(query_embedding_matrix=embedder.left_embedding_matrix,\n",
    "                   menu_embedding_matrix=embedder.right_embedding_matrix,\n",
    "                   query_blocks_dict=embedder.left_blocks_dict,\n",
    "                   menu_blocks_dict=embedder.right_blocks_dict)"
   ]
  },
  {
   "cell_type": "code",
   "execution_count": null,
   "id": "33cb5a7f-de46-44c1-b183-4e0aa2981968",
   "metadata": {
    "tags": []
   },
   "outputs": [],
   "source": [
<<<<<<< HEAD
    "eia_cands.to_pickle(f\"eia_candidates_18_20_k_{k}.pkl\")\n",
    "ferc_cands.to_pickle(f\"ferc_candidates_18_20_k_{k}.pkl\")"
   ]
  },
  {
   "cell_type": "markdown",
   "id": "b8f85daf-0fc5-4cde-9d3a-ba0c222fff25",
   "metadata": {},
   "source": [
    "# Measure Performance\n",
    "\n",
    "How many of the training matches does a candidate set capture (recall@k) while minimizing the size of the candidate set?"
   ]
  },
  {
   "cell_type": "code",
   "execution_count": null,
   "id": "f47f1653-2c0e-42c5-9130-c23e59b449be",
   "metadata": {
    "tags": []
   },
   "outputs": [],
   "source": [
    "# get training data\n",
    "train_df = inputs.get_training_data()"
   ]
  },
  {
   "cell_type": "code",
   "execution_count": null,
   "id": "210f95ab-639d-48f2-a265-5b91ae501829",
   "metadata": {
    "tags": []
   },
   "outputs": [],
   "source": [
    "train_df = train_df[(train_df.record_id_ferc1.isin(ferc_df.index)) & (train_df.record_id_eia.isin(eia_df.index))]"
   ]
  },
  {
   "cell_type": "code",
   "execution_count": null,
   "id": "ccdff55a-fa18-48bc-bd8b-22279788bfbb",
   "metadata": {
    "tags": []
   },
   "outputs": [],
   "source": [
    "len(train_df)"
   ]
  },
  {
   "cell_type": "code",
   "execution_count": null,
   "id": "432f7af4-0eac-4634-a529-83176a961f64",
   "metadata": {
    "tags": []
   },
   "outputs": [],
   "source": [
    "train_df = train_df.merge(\n",
    "    eia_df[[\"report_year\"]], how=\"left\", left_on=\"record_id_eia\", right_index=True)"
   ]
  },
  {
   "cell_type": "code",
   "execution_count": null,
   "id": "810c2b24-f5a6-44e4-9dc9-051ac29a8c67",
   "metadata": {
    "tags": []
   },
   "outputs": [],
   "source": [
    "train_df.report_year.value_counts()"
   ]
  },
  {
   "cell_type": "code",
   "execution_count": null,
   "id": "de1bd19a-6d16-4d76-853b-15e9a9e3ea5a",
   "metadata": {
    "tags": []
   },
   "outputs": [],
   "source": [
    "train_df_with_idx = train_df.merge(ferc_left.reset_index(names=\"ferc_index\")[[\"record_id_ferc1\", \"ferc_index\"]], how=\"inner\", on=\"record_id_ferc1\")\n",
    "train_df_with_idx = train_df_with_idx.merge(eia_right.reset_index(names=\"eia_index\")[[\"record_id_eia\", \"eia_index\"]], how=\"inner\", on=\"record_id_eia\")\n",
    "ferc_train_idx = train_df_with_idx.ferc_index\n",
    "eia_train_idx = train_df_with_idx.eia_index\n",
    "train_df_with_idx"
   ]
  },
  {
   "cell_type": "markdown",
   "id": "282fbc1b-2c81-4571-96e5-418a6fa3426d",
   "metadata": {},
   "source": [
    "What percentage of FERC to EIA pairs show up in the candidate set?"
   ]
  },
  {
   "cell_type": "code",
   "execution_count": null,
   "id": "8fdf1692-9acc-46e6-adff-dd38948a16c4",
   "metadata": {
    "tags": []
   },
   "outputs": [],
   "source": [
    "# how many of the EIA record pair indices show up in the corresponding row of the candidate set\n",
    "pair_is_correct = np.in1d(eia_train_idx, candidate_set[ferc_train_idx])\n",
    "n_correct_pairs = np.sum(pair_is_correct)\n",
    "n_correct_pairs"
   ]
  },
  {
   "cell_type": "code",
   "execution_count": null,
   "id": "54268da6-23fd-4b23-8738-23292d7a0841",
   "metadata": {
    "tags": []
   },
   "outputs": [],
   "source": [
    "n_correct_pairs/len(train_df_with_idx)"
   ]
  },
  {
   "cell_type": "markdown",
   "id": "c8d83056-f744-474d-b0bd-e75ae73ccb48",
   "metadata": {},
   "source": [
    "What percentage of pairs are correctly matched to the first search result?"
   ]
  },
  {
   "cell_type": "code",
   "execution_count": null,
   "id": "ee525de5-f519-4554-8062-acafd181709f",
   "metadata": {
    "tags": []
   },
   "outputs": [],
   "source": [
    "first_match_is_correct = np.in1d(eia_train_idx, candidate_set[ferc_train_idx][:, 0])\n",
    "n_first_match_correct = np.sum(first_match_is_correct)\n",
    "n_first_match_correct"
   ]
  },
  {
   "cell_type": "code",
   "execution_count": null,
   "id": "b3f1a536-6ef9-4b23-acf5-b5ce2ca1e191",
   "metadata": {
    "tags": []
   },
   "outputs": [],
   "source": [
    "n_first_match_correct/len(train_df_with_idx)"
   ]
  },
  {
   "cell_type": "markdown",
   "id": "2b919896-9fc9-4925-b8a3-a135ce59a870",
   "metadata": {},
   "source": [
    "How much fewer comparisons compared to having no blocking?"
   ]
  },
  {
   "cell_type": "code",
   "execution_count": null,
   "id": "70c7cb6d-b77a-47c4-ad72-93cf93486e46",
   "metadata": {
    "tags": []
   },
   "outputs": [],
   "source": [
    "(k * len(ferc_df))/(len(eia_df) * len(ferc_df))"
=======
    "# TODO: generate training data from inputs module\n",
    "train_df = pd.read_csv(\"inputs/ferc1_eia_train.csv\")\n",
    "ks = [5, 10, 15, 20, 25, 30, 40, 50]\n",
    "blocking.measure_blocking(searcher.run_candidate_pair_search, ks, train_df, ferc_left, eia_right, model_config, mlruns=\"../mlruns\")"
>>>>>>> 307ddaa8
   ]
  },
  {
   "cell_type": "markdown",
   "id": "d031258e-7fd6-4236-ad67-af02964b38ee",
   "metadata": {},
   "source": [
    "# Cross Validation"
   ]
  },
  {
   "cell_type": "markdown",
   "id": "ea799f10-7256-4b39-9e21-6d77c9b048a0",
   "metadata": {},
   "source": [
    "The time goes down at k=10 because FAISS switches similarity search implementations to a multithreaded version."
   ]
  },
  {
   "cell_type": "markdown",
   "id": "7f557ab2-06e3-455c-8b86-3a3c5f60355b",
   "metadata": {},
   "source": [
    "What type of records are we not getting correct?\n",
    "\n",
    "Problems/Fixes:\n",
    "- Often they have one or more column that are null.\n",
    "- There are clues for FTCP in the name - \"southwestern diesel\", try to impute in that way\n",
    "  - Easy idea is to search for a FTCP in the name - \"moline conventional hydro (4 units @ 900kw each)\"\n",
    "- No white space around special characters - \"south carolina electric&gas company\"\n",
    "- If one of `installation_year` or `construction_year` is missing, fill in with the other? Makes more sense than imputing from an average\n",
    "- strip apostrophes? \"queen's creek\" "
   ]
  },
  {
   "cell_type": "code",
   "execution_count": null,
   "id": "40b6d76f-c54d-45f4-8eda-2aa8a6082553",
   "metadata": {
    "tags": []
   },
   "outputs": [],
   "source": [
    "wrong_idx = np.where(~pair_is_correct)[0]"
   ]
  },
  {
   "cell_type": "code",
   "execution_count": null,
   "id": "a356f1ca-652c-4ef9-99cd-7ad37ff75ba0",
   "metadata": {
    "tags": []
   },
   "outputs": [],
   "source": [
    "len(wrong_idx)"
   ]
  },
  {
   "cell_type": "code",
   "execution_count": null,
   "id": "c8fd4e10-c358-4b93-8408-e65942cb0076",
   "metadata": {
    "tags": []
   },
   "outputs": [],
   "source": [
    "i = 20"
   ]
  },
  {
   "cell_type": "code",
   "execution_count": null,
   "id": "501628a0-b5fe-45fe-81e0-19621bab0a70",
   "metadata": {
    "tags": []
   },
   "outputs": [],
   "source": [
    "train_rec = train_df_with_idx.iloc[wrong_idx[i]]"
   ]
  },
  {
   "cell_type": "code",
   "execution_count": null,
   "id": "b2bf27ea-9965-4b04-812f-07c9b5f13788",
   "metadata": {
    "tags": []
   },
   "outputs": [],
   "source": [
    "train_rec.notes"
   ]
  },
  {
   "cell_type": "code",
   "execution_count": null,
   "id": "0b63444d-b448-46bd-a0b9-2b9bf7ca3f9a",
   "metadata": {
    "tags": []
   },
   "outputs": [],
   "source": [
    "ferc_left.iloc[[train_rec.ferc_index]]"
   ]
  },
  {
   "cell_type": "code",
   "execution_count": null,
   "id": "502ebe9b-0ec3-4acd-bee8-eedb7dfeea03",
   "metadata": {
    "tags": []
   },
   "outputs": [],
   "source": [
    "eia_right.iloc[[train_rec.eia_index]]"
   ]
  },
  {
   "cell_type": "code",
   "execution_count": null,
   "id": "f7fbd435-955f-4b94-abdc-9d1971f2bd69",
   "metadata": {
    "tags": []
   },
   "outputs": [],
   "source": [
    "eia_cands = candidate_set[train_rec.ferc_index]\n",
    "eia_right.iloc[eia_cands]"
   ]
  }
 ],
 "metadata": {
  "kernelspec": {
   "display_name": "Python 3 (ipykernel)",
   "language": "python",
   "name": "python3"
  },
  "language_info": {
   "codemirror_mode": {
    "name": "ipython",
    "version": 3
   },
   "file_extension": ".py",
   "mimetype": "text/x-python",
   "name": "python",
   "nbconvert_exporter": "python",
   "pygments_lexer": "ipython3",
   "version": "3.11.4"
  }
 },
 "nbformat": 4,
 "nbformat_minor": 5
}<|MERGE_RESOLUTION|>--- conflicted
+++ resolved
@@ -80,11 +80,6 @@
    },
    "outputs": [],
    "source": [
-<<<<<<< HEAD
-    "# set the report years for the experiment\n",
-    "start_report_year = 2018\n",
-    "end_report_year = 2020"
-=======
     "# set configuration for model\n",
     "model_config = {\n",
     "    \"inputs\": {\n",
@@ -114,7 +109,6 @@
     "    \"similarity_search\": {\"distance_metric\": \"l2_distance_search\"},\n",
     "}\n",
     "model_config = config.Model(**model_config)"
->>>>>>> 307ddaa8
    ]
   },
   {
@@ -295,192 +289,10 @@
    },
    "outputs": [],
    "source": [
-<<<<<<< HEAD
-    "eia_cands.to_pickle(f\"eia_candidates_18_20_k_{k}.pkl\")\n",
-    "ferc_cands.to_pickle(f\"ferc_candidates_18_20_k_{k}.pkl\")"
-   ]
-  },
-  {
-   "cell_type": "markdown",
-   "id": "b8f85daf-0fc5-4cde-9d3a-ba0c222fff25",
-   "metadata": {},
-   "source": [
-    "# Measure Performance\n",
-    "\n",
-    "How many of the training matches does a candidate set capture (recall@k) while minimizing the size of the candidate set?"
-   ]
-  },
-  {
-   "cell_type": "code",
-   "execution_count": null,
-   "id": "f47f1653-2c0e-42c5-9130-c23e59b449be",
-   "metadata": {
-    "tags": []
-   },
-   "outputs": [],
-   "source": [
-    "# get training data\n",
-    "train_df = inputs.get_training_data()"
-   ]
-  },
-  {
-   "cell_type": "code",
-   "execution_count": null,
-   "id": "210f95ab-639d-48f2-a265-5b91ae501829",
-   "metadata": {
-    "tags": []
-   },
-   "outputs": [],
-   "source": [
-    "train_df = train_df[(train_df.record_id_ferc1.isin(ferc_df.index)) & (train_df.record_id_eia.isin(eia_df.index))]"
-   ]
-  },
-  {
-   "cell_type": "code",
-   "execution_count": null,
-   "id": "ccdff55a-fa18-48bc-bd8b-22279788bfbb",
-   "metadata": {
-    "tags": []
-   },
-   "outputs": [],
-   "source": [
-    "len(train_df)"
-   ]
-  },
-  {
-   "cell_type": "code",
-   "execution_count": null,
-   "id": "432f7af4-0eac-4634-a529-83176a961f64",
-   "metadata": {
-    "tags": []
-   },
-   "outputs": [],
-   "source": [
-    "train_df = train_df.merge(\n",
-    "    eia_df[[\"report_year\"]], how=\"left\", left_on=\"record_id_eia\", right_index=True)"
-   ]
-  },
-  {
-   "cell_type": "code",
-   "execution_count": null,
-   "id": "810c2b24-f5a6-44e4-9dc9-051ac29a8c67",
-   "metadata": {
-    "tags": []
-   },
-   "outputs": [],
-   "source": [
-    "train_df.report_year.value_counts()"
-   ]
-  },
-  {
-   "cell_type": "code",
-   "execution_count": null,
-   "id": "de1bd19a-6d16-4d76-853b-15e9a9e3ea5a",
-   "metadata": {
-    "tags": []
-   },
-   "outputs": [],
-   "source": [
-    "train_df_with_idx = train_df.merge(ferc_left.reset_index(names=\"ferc_index\")[[\"record_id_ferc1\", \"ferc_index\"]], how=\"inner\", on=\"record_id_ferc1\")\n",
-    "train_df_with_idx = train_df_with_idx.merge(eia_right.reset_index(names=\"eia_index\")[[\"record_id_eia\", \"eia_index\"]], how=\"inner\", on=\"record_id_eia\")\n",
-    "ferc_train_idx = train_df_with_idx.ferc_index\n",
-    "eia_train_idx = train_df_with_idx.eia_index\n",
-    "train_df_with_idx"
-   ]
-  },
-  {
-   "cell_type": "markdown",
-   "id": "282fbc1b-2c81-4571-96e5-418a6fa3426d",
-   "metadata": {},
-   "source": [
-    "What percentage of FERC to EIA pairs show up in the candidate set?"
-   ]
-  },
-  {
-   "cell_type": "code",
-   "execution_count": null,
-   "id": "8fdf1692-9acc-46e6-adff-dd38948a16c4",
-   "metadata": {
-    "tags": []
-   },
-   "outputs": [],
-   "source": [
-    "# how many of the EIA record pair indices show up in the corresponding row of the candidate set\n",
-    "pair_is_correct = np.in1d(eia_train_idx, candidate_set[ferc_train_idx])\n",
-    "n_correct_pairs = np.sum(pair_is_correct)\n",
-    "n_correct_pairs"
-   ]
-  },
-  {
-   "cell_type": "code",
-   "execution_count": null,
-   "id": "54268da6-23fd-4b23-8738-23292d7a0841",
-   "metadata": {
-    "tags": []
-   },
-   "outputs": [],
-   "source": [
-    "n_correct_pairs/len(train_df_with_idx)"
-   ]
-  },
-  {
-   "cell_type": "markdown",
-   "id": "c8d83056-f744-474d-b0bd-e75ae73ccb48",
-   "metadata": {},
-   "source": [
-    "What percentage of pairs are correctly matched to the first search result?"
-   ]
-  },
-  {
-   "cell_type": "code",
-   "execution_count": null,
-   "id": "ee525de5-f519-4554-8062-acafd181709f",
-   "metadata": {
-    "tags": []
-   },
-   "outputs": [],
-   "source": [
-    "first_match_is_correct = np.in1d(eia_train_idx, candidate_set[ferc_train_idx][:, 0])\n",
-    "n_first_match_correct = np.sum(first_match_is_correct)\n",
-    "n_first_match_correct"
-   ]
-  },
-  {
-   "cell_type": "code",
-   "execution_count": null,
-   "id": "b3f1a536-6ef9-4b23-acf5-b5ce2ca1e191",
-   "metadata": {
-    "tags": []
-   },
-   "outputs": [],
-   "source": [
-    "n_first_match_correct/len(train_df_with_idx)"
-   ]
-  },
-  {
-   "cell_type": "markdown",
-   "id": "2b919896-9fc9-4925-b8a3-a135ce59a870",
-   "metadata": {},
-   "source": [
-    "How much fewer comparisons compared to having no blocking?"
-   ]
-  },
-  {
-   "cell_type": "code",
-   "execution_count": null,
-   "id": "70c7cb6d-b77a-47c4-ad72-93cf93486e46",
-   "metadata": {
-    "tags": []
-   },
-   "outputs": [],
-   "source": [
-    "(k * len(ferc_df))/(len(eia_df) * len(ferc_df))"
-=======
     "# TODO: generate training data from inputs module\n",
     "train_df = pd.read_csv(\"inputs/ferc1_eia_train.csv\")\n",
     "ks = [5, 10, 15, 20, 25, 30, 40, 50]\n",
     "blocking.measure_blocking(searcher.run_candidate_pair_search, ks, train_df, ferc_left, eia_right, model_config, mlruns=\"../mlruns\")"
->>>>>>> 307ddaa8
    ]
   },
   {
