--- conflicted
+++ resolved
@@ -4,12 +4,12 @@
 import faiss
 import numpy as np
 import pandas as pd
-from dagster import AssetOut, Config, multi_asset
+from dagster import AssetOut, multi_asset
 from scipy.sparse import hstack, issparse
 from sklearn.feature_extraction.text import TfidfVectorizer
 from sklearn.preprocessing import MinMaxScaler
 
-from ferc1_eia_match.config import ColumnEmbedding
+from ferc1_eia_match.config import EmbeddingConfig
 
 logger = logging.getLogger(__name__)
 
@@ -97,7 +97,6 @@
     return scaler.transform(left_array), scaler.transform(right_array)
 
 
-<<<<<<< HEAD
 def equal_weight_aggregate(embedded_attribute_dict: dict):
     """Equally weight and combine attribute embedding vectors into tuple embeddings.
 
@@ -139,75 +138,10 @@
         left_blocks_dict = left_df.groupby(blocking_col).groups
     if blocking_col in right_df.columns:
         right_blocks_dict = right_df.groupby(blocking_col).groups
-=======
-    def __init__(
-        self,
-        left_df: pd.DataFrame,
-        embedding_map: dict[str, ColumnEmbedding],
-        # embedding_map: Type[EmbeddingConfig.embedding_map],
-        right_df: pd.DataFrame = pd.DataFrame(),
-    ):
-        """Initialize a dataframe embedder object to vectorize one or two dataframe.
-
-        If no ``right_df`` is given, then only ``left_df`` will be embedded. The left and right
-        dataframe must share all the columns that are going to be vectorized. Column names of
-        the embedded columns must be keys in ``embedding_map``.
-
-        Arguments:
-            left_df: The left dataframe to be embedded. If no ``right_df`` is given, then this
-                is the only dataframe that will be embedded. The index should be the default,
-                numeric index.
-            embedding_map: A dictionary specifying the functions for embedding each column
-                in the dataframe or dataframes and the keyword arguments for the function.
-                All columns that are to be vectorized must be keys in the dictionary. Values are a
-                dictionary where the key ``embedding_type`` specifies the embedding function name
-                and ``options`` is a dictionary of keyword arguments for the function, if any.
-                ``DataframeEmbedder.get_column_embedding_function_name`` gives valid function names.
-            right_df: The right dataframe to be embedded. If it's an empty dataframe, then
-                only ``left_df`` will be embedded. The index should be the default, numeric
-                index.
-        """
-        self.left_df = left_df.copy()
-        self.right_df = right_df.copy()
-        self.embedding_map = embedding_map
-        # self.col_embedding_dict = self._format_col_embedding_dict(col_embedding_dict)
-        self.left_embedding_attribute_dict: dict[str, np.ndarray] = {}
-        self.right_embedding_attribute_dict: dict[str, np.ndarray] = {}
-        self.left_embedding_matrix: np.ndarray | None = None
-        self.right_embedding_matrix: np.ndarray | None = None
-        self.blocking_col: str = ""
-        self.left_blocks_dict: dict[str, list] = {}
-        self.right_blocks_dict: dict[str, list] = {}
-        # TODO: incorporate dictionary for choosing how to handle nulls
-        # self.null_handling_dict = null_handling_dict
-
-    def _format_col_embedding_dict(self, col_embedding_dict) -> dict:
-        """Format column embedding dictionary.
-
-        Keys are the name of the column, values are a tuple with the name of the embedding
-        function and a dictionary of keyword arguments for the embedding function. If there are
-        no keyword arguments then the dictionary is empty.
->>>>>>> fe1a084f
 
     return left_blocks_dict, right_blocks_dict
 
 
-class ColumnEmbedding(Config):
-    """Specify embedding vectorizer to use for column and any options."""
-
-    embedding_type: str
-    options: dict = {}
-
-
-class EmbeddingConfig(Config):
-    """Configuration options for embed_dataframes."""
-
-    embedding_map: dict[str, ColumnEmbedding]
-    matching_cols: list[str]
-    blocking_col: str
-
-
-<<<<<<< HEAD
 @multi_asset(
     outs={
         "ferc_embedded": AssetOut(),
@@ -262,71 +196,6 @@
     logger.info(f"right_embedding_size: {right_embedding_matrix.shape}")
 
     return pd.DataFrame(left_embedding_matrix), pd.DataFrame(right_embedding_matrix)
-
-
-"""
-    if blocking_col != "":
-        self.set_col_blocks(blocking_col=blocking_col)
-    else:
-        # if there's no blocking col, then there's just one block with all records
-        self.left_blocks_dict["all records"] = self.left_df.index
-        self.right_blocks_dict["all records"] = self.right_df.index
-"""
-=======
-        Arguments:
-            blocking_col: The name of the column to block on.
-        """
-        self.blocking_col = blocking_col
-        if blocking_col in self.left_df.columns:
-            self.left_blocks_dict = self.left_df.groupby(blocking_col).groups
-        if blocking_col in self.right_df.columns:
-            self.right_blocks_dict = self.right_df.groupby(blocking_col).groups
-
-    def get_column_embedding_function_names(self) -> list[str]:
-        """Get the names of functions that can be used to vectorize a column."""
-        return self.column_embedding_functions
-
-    def embed_dataframes(self, blocking_col: str = "") -> None:
-        """Embed left (and right) dataframes and create blocks from a column.
-
-        Set `self.left_embedding_matrix` and `self.right_embedding_matrix` with
-        matrix embeddings for `self.left_df` and `self.right_df`. Embed attributes
-        based on the ``embedding_type`` functions for each column in `self.embedding_map`.
-        Concatenate the embeddings for each column together into one embedding
-        matrix for each dataframe. Optionally set `self.left_blocks_dict` and
-        ``self.right_blocks_dict`` to be the indices of blocks within ``blocking_col``.
-
-        Arguments:
-            blocking_col: The name of the column to get blocks of indices of the
-                dataframes. Default is the empty string if no manual blocking on
-                the value of a column is to be performed. Passing a blocking column
-                will not modify the dataframes themselves, just set the respective
-                dictionary of blocks.
-        """
-        for column_name in self.embedding_map:
-            vectorizer = self.embedding_map[column_name].embedding_type
-            kwargs = self.embedding_map[column_name].options
-            if hasattr(self, vectorizer):
-                vectorizer_func = getattr(self, vectorizer)
-                vectorizer_func(column_name=column_name, **kwargs)
-            else:
-                raise ValueError(
-                    f"Vectorizing function {vectorizer} for {column_name} column does not exist."
-                )
-        # TODO: allow for other types of aggregation
-        self.left_embedding_matrix = self.equal_weight_aggregate(
-            self.left_embedding_attribute_dict
-        )
-        self.right_embedding_matrix = self.equal_weight_aggregate(
-            self.right_embedding_attribute_dict
-        )
-        if blocking_col != "":
-            self.set_col_blocks(blocking_col=blocking_col)
-        else:
-            # if there's no blocking col, then there's just one block with all records
-            self.left_blocks_dict["all records"] = self.left_df.index
-            self.right_blocks_dict["all records"] = self.right_df.index
->>>>>>> fe1a084f
 
 
 class SimilaritySearcher:
